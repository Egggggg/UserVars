{
	"devDependencies": {
		"@types/jest": "^27.4.1",
		"@types/lodash": "^4.14.179",
		"jest": "^27.5.1",
		"prettier": "^2.6.0",
		"ts-jest": "^27.1.3",
		"typescript": "^4.6.4"
	},
	"name": "uservars",
<<<<<<< HEAD
	"version": "1.6.0",
=======
	"version": "1.6.1",
>>>>>>> 10f81e36
	"description": "Enables end users to create variables",
	"main": "dist/index.js",
	"types": "dist/index.d.ts",
	"scripts": {
		"test": "jest tests/user-vars.test.ts"
	},
	"repository": {
		"type": "git",
		"url": "git+https://github.com/Egggggg/UserVars.git"
	},
	"keywords": [
		"user-variables",
		"user",
		"variables",
		"vars",
		"uservars"
	],
	"author": "Bee Clark",
	"license": "MIT",
	"bugs": {
		"url": "https://github.com/Egggggg/UserVars/issues"
	},
	"homepage": "https://github.com/Egggggg/UserVars#readme",
	"dependencies": {
		"expr-eval": "^2.0.2",
		"lodash": "^4.17.21"
	},
	"files": [
		"dist/",
		"README.md",
		"LICENSE"
	]
}<|MERGE_RESOLUTION|>--- conflicted
+++ resolved
@@ -8,11 +8,7 @@
 		"typescript": "^4.6.4"
 	},
 	"name": "uservars",
-<<<<<<< HEAD
-	"version": "1.6.0",
-=======
 	"version": "1.6.1",
->>>>>>> 10f81e36
 	"description": "Enables end users to create variables",
 	"main": "dist/index.js",
 	"types": "dist/index.d.ts",
