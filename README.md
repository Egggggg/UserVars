# UserVars

UserVars is a Typescript library made to let end users create variables and use them wherever they're supported by the application. It includes dependency chains, decision trees, and mathematical expressions. All input and storage is valid JSON, removing the need for custom serialization logic.

---

## Installation

```bash
$ npm install uservars
```

---

## Usage

<<<<<<< HEAD
Examples can be found in [this file](./examples.ts).
=======
Examples can be found in [this file](https://github.com/Egggggg/UserVars/blob/main/examples.js). 
>>>>>>> e88ac1f0

- Examples for literal variables start from the top.
- Examples for references start with `basicLiteral`.
- Examples for scopes start with `basicScoped`.

To begin using the library, you must first import it, and then create a new `UserVars` object to interact with it.

```ts
import { UserVars } from "uservars";

const userVars = new UserVars();
```

After that, you can start adding variables. This is done with the `UserVars.setVar` function. It requires input conforming to one of the four variable types shown [here](#variable-types). In many cases (anywhere `Reference` is listed as a possible type), string literals can be replaced by [References](#reference) to other variables. This library also has scopes. These let you separate variables, so you can reuse names and do other scope magic. To go back up to global from a scoped variable, add `../` to the start of the path.

---

## Variable Types

All variable types included in this library have four common fields:

- `name` The last part of the path used to reference the variable. Must match the Regex pattern `/^[A‑Z\d_]+$/i`
- `scope` The top level name of the variable. If "global", it can be omitted from the path anywhere the variable is referred to. Must match the Regex pattern `/^[A‑Z\d_]+$/i`
- `value` The value stored in the variable. Depending on which type of variable it is, this will have a different required structure.
- `varType` This is used internally to tell what kind of variable is being evaluated. If it doesn't match the actual structure a `TypeError` will be thrown.

### Basic

- `value` Either the literal value of the variable, or a [Reference](#reference) object pointing to another variable relative to `scope`.

```ts
{
    "name": string,
    "scope": string,
    "value": string | Reference,
    "varType": "basic"
}
```

### List

- `value` An array of either strings or [References](#reference). The variable evaluates to the whole list, with references being resolved to their end values. This is flattened at the end of resolution to allow combining lists.

```ts
{
    "name": string,
    "scope": string,
    "value": Array<string | Reference>,
    "varType": "list"
}
```

### Table

Table variables were once called `parameterized variables`, which might help you understand what they do. When they are evaluated, the items in `value` are each evaluated in order from first to last (if `priority` is `"first"`) or last to first (if `priority` is `"last"`). Whichever TableRow outputs its value first is output for the full table. If none are output, `default` is output instead.

- `value` An array of [TableRows](#tablerow). The output value of either the first or last row where all conditions pass is output for the whole variable, or `default` if none pass.
- `default` The default value to output if no rows are output, or a [Reference](#reference) to it.
- `priority` `"first"` to output the first passing row, or `"last"` to output the last one.

```ts
{
    "name": string,
    "scope": string,
    "value": Array<TableRow>,
    "varType": "table"
    "default": string | Reference,
    "priority": "first" | "last",
}
```

### Expression

Expressions execute `value` using functions from `functions` and variables from `vars`. https://github.com/silentmatt/expr-eval is used to safely perform the math.

- `functions` [OPTIONAL] Each item of this array is prepended to `value` in order, so the functions can be used in the expression. Referenced lists of functions are flattened. These should be formatted like `name(x) = x + 2`.
- `value` Either a string, which will be used literally, or a [Reference](#reference) which will be resolved first. This is what is actually executed.
- `vars` A mapping of variable names used in `value` to either strings or [References](#reference). The resolved values of these are used to replace variables with the same names in `value`.

```ts
{
    "name": string,
    "scope": string,
    "value": string | Reference,
    "vars": {[name: string]: string | Reference},
    "functions"?: Array<string | Reference>
}
```

---

## Auxiliary Types

### Reference

References are used wherever you want to refer to another variable from within a variable. They can be used pretty much anywhere a string is accepted in `value` and related fields.

- `value` The path to the referenced variable, relative to the scope of the variable it's a part of.
- `reference` Just needs to be truthy to distinguish it from invalid data.

```ts
{
    "value": string,
    "reference": true
}
```

### TableRow

TableRows are used exclusively in the `value` field of Tables, which is an array of them. They are evaluated with the table, and are only output if all of their conditions pass.

- `conditions` An array of conditions that must pass in order for the row to output its value.
- `output` The value or reference to the variable containing the value that should be output if all conditions pass.

```ts
{
    "conditions": Array<Condition>,
    "output": string | Reference
}
```

### Condition

Conditions are used to decide which TableRow's value gets output from a Table.

- `val1` The first operand to be compared with `val2`.
- `comparison` The comparison type to be made. Depending on what this is set to, `val1` and `val2` may be altered to fit the comparison.
  - `eq` No conversions, uses strict equality (===), with shallow comparisons for Lists.
  - `lt/gt` Converts strings to floats and Lists to numbers representing their length.
  - `in` Checks if `var1` is contained within `var2`. `var2` must be a List, and if `var1` is a list it checks for full intersection of `var1` into `var2`.
- `val2` The second operand to be compared with `val1`.

```ts
{
    "val1": string | Reference,
    "comparison": "eq" | "lt" | "gt" | "in",
    "val2": string | Reference
}
```

### TableData

Full data of a Table, including all Conditions and outputs, and their paths.

- `output` The final output value.
- `outputPath` The path `output` came from, or an empty string if none.
- `outIndex` The row of `value` that output the final value, or -1 for default.
- `value` An array of [TableRowData](#tablerowdata).
- `default` The default value that would be output if nothing else was.
- `defaultPath` The path `default` came from, or an empty string if none.
- `priority` Either `"first"` or `"last"`, just for convenience.

```ts
{
	"output": Literal,
	"outputPath": string,
	"outIndex": number,
	"value": Array<TableRowData>,
	"default": Literal,
	"defaultPath": string,
	"priority": string
}
```

### TableRowData

Full data of a TableRow, including all conditions and outputs, and their paths.

- `conditions` Array of [ConditionData](#conditiondata) that was evaluated to see if this row should be output.
- `output` The resolved value of the output field of the matching [TableRow](#tablerow).
- `outputPath` The path `output` came from, or an empty string if none.

```ts
{
	"conditions": Array<ConditionData>,
	"output": Literal,
	"outputPath": string
}
```

### ConditionData

Full data of a Condition, including paths.

- `val1` The resolved value of `val1` from the matching [Condition](#condition).
- `val1Path` The path `val1` came from, or an empty string if none.
- `comparison` Either `"eq"`, `"lt"`, `"gt"`, or `"in"`.
- `val2` The resolved value of `val2` from the matching [Condition](#condition).
- `val2Path` The path `val2` came from, or an empty string if none.

```ts
{
	"val1": Literal,
	"val1Path": string,
	"comparison": Comparison,
	"val2": Literal,
	"val2Path": string
}
```

---

## Docs

### UserVars.setVar(value: Var, forceOverwrite: boolean = false)

Sets a variable according to `value`.

#### Arguments

- `value` A [Var](#variable-types) containing all the data needed to set the variable.
- `forceOverwrite` [OPTIONAL] `true` if variable can overwrite a scope with the same name and vice versa, or `false` if not

### UserVars.setVarBulk(...values: Array<string>)

Wrapper for calling `UserVars.setVar` multiple times with each item of `values`.

#### Arguments

- `values` An array of [Vars](#variable-types) to be passed to `UserVars.setVar`.

### UserVars.getVar(path: string, full?: boolean)

Evaluates a variable (or hits the cache), and returns the output.

#### Arguments

- `path` The absolute path to the variable you want to get.
- `full` [OPTIONAL] If the variable at `path` is a Table, this controls whether just the output is returned (`false`) or the full [TableData](#tabledata) (`true`).

### UserVars.getRawVar(path: string)

Returns the raw JSON data behind the variable at `path`.

#### Arguments

- `path` The path to get the variable data from.<|MERGE_RESOLUTION|>--- conflicted
+++ resolved
@@ -14,11 +14,7 @@
 
 ## Usage
 
-<<<<<<< HEAD
-Examples can be found in [this file](./examples.ts).
-=======
 Examples can be found in [this file](https://github.com/Egggggg/UserVars/blob/main/examples.js). 
->>>>>>> e88ac1f0
 
 - Examples for literal variables start from the top.
 - Examples for references start with `basicLiteral`.
